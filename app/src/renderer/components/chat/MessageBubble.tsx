--- conflicted
+++ resolved
@@ -520,15 +520,11 @@
                   <FiUser className='w-4 h-4 text-gray-700 dark:text-white' />
                 )
               ) : (
-<<<<<<< HEAD
-                <Logo size='sm' variant='icon' className='w-5 h-5' />
-=======
                 <Logo
                   size='sm'
                   variant='icon'
                   className='w-5 h-5'
                 />
->>>>>>> b02d164f
               )}
             </div>
           </div>
