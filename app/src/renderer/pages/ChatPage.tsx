--- conflicted
+++ resolved
@@ -670,67 +670,6 @@
               </Typography>
             </div>
           </div>
-<<<<<<< HEAD
-        
-        <div className="flex items-center gap-3 sm:gap-4 flex-shrink-0">
-          <div className="hidden lg:block">
-            <ModeToggle
-              mode={operationalMode}
-              onChange={async (mode) => {
-                try {
-                  await setOperationalMode(mode)
-                } catch (error) {
-                }
-              }}
-              disabled={status === 'connecting' || status === 'disconnecting'}
-            />
-          </div>
-          
-          <div className="hidden lg:block h-8 w-px bg-gray-300/60 dark:bg-gray-700/60" />
-          
-          {config && (
-            <>
-              <div className="flex items-center gap-2 px-2.5 py-1.5 bg-white/80 dark:bg-gray-800/80 backdrop-blur-md rounded-lg border border-gray-200/40 dark:border-gray-700/40 shadow-sm text-sm">
-                {isConnected ? (
-                  <FiWifi className='w-4 h-4 text-[#48df7b]' />
-                ) : (
-                  <FiWifiOff className='w-4 h-4 text-gray-400' />
-                )}
-                <Typography variant="caption" className="font-semibold hidden sm:inline">
-                  {config.hedera?.network?.toUpperCase() || 'TESTNET'}
-                </Typography>
-              </div>
-              
-              <div className="hidden sm:flex items-center gap-2 px-2.5 py-1.5 bg-white/80 dark:bg-gray-800/80 backdrop-blur-md rounded-lg border border-gray-200/40 dark:border-gray-700/40 shadow-sm text-sm">
-                <FiShield className="w-4 h-4 text-[#a679f0]" />
-                <Typography variant="caption" className="font-semibold">
-                  {config.hedera?.accountId?.slice(-6) || 'Not configured'}
-                </Typography>
-              </div>
-            </>
-          )}
-          
-          {messages.length > 0 && (
-            <>
-              <div className="hidden lg:block h-8 w-px bg-gray-300/60 dark:bg-gray-700/60" />
-              <Tooltip>
-                <TooltipTrigger asChild>
-                  <Button
-                    variant="ghost"
-                    size="sm"
-                    onClick={() => setShowClearDialog(true)}
-                    className="h-9 px-3 text-gray-600 dark:text-gray-400 hover:text-red-600 dark:hover:text-red-400 hover:bg-red-50 dark:hover:bg-red-950/50 transition-colors"
-                  >
-                    <FiTrash2 className="w-4 h-4" />
-                  </Button>
-                </TooltipTrigger>
-                <TooltipContent className="px-2 py-1 text-xs">
-                  Clear chat history
-                </TooltipContent>
-              </Tooltip>
-            </>
-          )}
-=======
 
           <div className='flex items-center gap-3 sm:gap-4 flex-shrink-0'>
             <div className='hidden lg:block'>
@@ -767,7 +706,6 @@
                 </div>
               </>
             )}
->>>>>>> 46d466b3
           </div>
         </div>
       </header>
