import React from 'react';
import { motion } from 'framer-motion';
import Typography from '../components/ui/Typography';
import { Card } from '../components/ui/Card';
import { Badge } from '../components/ui/badge';
import { Button } from '../components/ui/Button';
import { cn } from '../lib/utils';
import { getPublicAssetPath } from '../utils/assets';
import { daoLogos } from '../assets/logos';
import {
  HiHeart,
  HiArrowTopRightOnSquare,
  HiCodeBracket,
  HiCube,
  HiCommandLine,
  HiDocumentText,
  HiUserGroup,
  HiAcademicCap,
} from 'react-icons/hi2';

const AcknowledgementsPage: React.FC = () => {
  const coreAcknowledgements = [
    {
      name: 'Hiero JavaScript SDK',
      description:
        'The official JavaScript/TypeScript SDK for interacting with Hedera Hashgraphs',
      link: 'https://github.com/hiero-ledger/hiero-sdk-js',
      icon: HiCommandLine,
      gradient: 'from-[#7c3aed] to-[#a855f7]',
    },
    {
      name: 'Hedera Agent Kit',
      description:
        "The foundational toolkit that powers HashgraphOnline's interaction with the Hedera Hashgraph",
      link: 'https://github.com/hedera-dev/hedera-agent-kit',
      icon: HiCube,
      gradient: 'from-[#a679f0] to-[#5599fe]',
    },
    {
      name: 'Hashgraph Online Standards SDK',
      description:
        'Implementation of HCS standards including HCS-1, HCS-2, HCS-10, and HCS-20',
      link: 'https://github.com/hashgraph-online/standards-sdk',
      icon: HiCodeBracket,
      gradient: 'from-[#5599fe] to-[#48df7b]',
    },
    {
      name: 'HCS Improvement Proposals',
      description:
        'The standards that enable decentralized agent communication and inscription on Hedera',
      link: 'https://hashgraphonline.com/docs/standards/',
      icon: HiDocumentText,
      gradient: 'from-[#48df7b] to-[#5599fe]',
    },
  ];

  const standards = [
    {
      name: 'HCS-1',
      description:
        'Inscription Standard - Enables data inscription on Hedera Consensus Service',
      color: 'text-purple-500',
    },
    {
      name: 'HCS-2',
      description:
        'Registry Management - Decentralized data storage and retrieval',
      color: 'text-blue-500',
    },
    {
      name: 'HCS-10',
      description:
        'AI Agent Communication - Trustless peer-to-peer messaging protocol',
      color: 'text-green-500',
    },
    {
      name: 'HCS-20',
      description: 'Fungible Tick Standard - Token ticker inscriptions on HCS',
      color: 'text-orange-500',
    },
  ];

  const technologies = [
    {
      category: 'Core Technologies',
      items: [
        { name: 'LangChain' },
        { name: 'OpenAI' },
        { name: 'Model Context Protocol' },
        { name: 'Electron Log' },
      ],
    },
    {
      category: 'Frontend',
      items: [
        { name: 'React' },
        { name: 'Electron' },
        { name: 'Tailwind CSS' },
        { name: 'Framer Motion' },
      ],
    },
    {
      category: 'UI Components',
      items: [
        { name: 'Radix UI' },
        { name: 'React Icons' },
        { name: 'Lucide React' },
        { name: 'React Hook Form' },
      ],
    },
  ];

  const daoMembers = [
    {
      name: 'Bonzo Finance',
      specialty: 'DeFi Lending Protocol',
      description:
        'The Liquidity Layer of Hedera — an open source, non-custodial lending protocol based on Aave',
      website: 'https://bonzo.finance',
      gradient: 'from-indigo-500 to-purple-600',
      logo: 'Bonzo_Dark.png',
    },
    {
      name: 'Builder Labs',
      specialty: 'Venture Studio',
      description:
        'Venture studio focused on Web3 solutions, with an emphasis on Hedera',
      website: 'https://buidlerlabs.com',
      gradient: 'from-blue-500 to-indigo-600',
      logo: 'Buidler Labs.png',
    },
    {
      name: 'HashPack',
      specialty: 'Leading Hedera Wallet',
      description:
        'The leading wallet on Hedera and gateway to services and assets across the entire ecosystem',
      website: 'https://hashpack.app',
      gradient: 'from-purple-500 to-pink-600',
      logo: 'Hashpack.png',
    },
    {
      name: 'Hashgate',
      specialty: 'Payment Gateway',
      description:
        'Reliable non-custodial payment gateway, combining speed, security, and simplicity',
      website: 'https://hashgate.app',
      gradient: 'from-emerald-500 to-green-600',
      logo: 'Hashgate.png',
    },
    {
      name: 'Hgraph',
      specialty: 'Mirror Node Infrastructure',
      description:
        'Trusted software engineering firm and Hedera mirror node provider',
      website: 'https://hgraph.com',
      gradient: 'from-sky-500 to-blue-600',
      logo: 'HGRAPH.png',
    },
    {
      name: 'LaunchBadge',
      specialty: 'Software Engineering',
      description:
        'Software engineering company dedicated to fostering excellence at the cutting edge of technology',
      website: 'https://launchbadge.com',
      gradient: 'from-orange-500 to-amber-600',
      logo: 'Launchbadge.png',
    },
    {
      name: 'Neuron',
      specialty: 'Machine-to-Machine Commerce',
      description:
        'Creating a world where machines buy from machines, facilitating a new era of agentic abundance',
      website: 'https://neuron.world',
      gradient: 'from-sky-500 to-blue-600',
      logo: 'Neuron.png',
    },
    {
      name: 'SentX',
      specialty: 'Leading NFT Marketplace',
      description:
        'The leading NFT Marketplace on Hedera to buy, sell, and discover digital collectibles',
      website: 'https://sentx.io',
      gradient: 'from-slate-600 to-slate-700',
      logo: 'SentX.png',
    },
    {
      name: 'KiloScribe',
      specialty: 'On-Graph File Storage',
      description:
        'Effortless storage and retrieval of on-graph files - empowering developers, creators, and influencers',
      website: 'https://kiloscribe.com',
      gradient: 'from-violet-500 to-purple-600',
      logo: 'Kiloscribe_Dark.png',
    },
    {
      name: 'Turtlemoon',
      specialty: 'Web3 Platforms',
      description:
        'Creating web 3 platforms, services, and applications using Hedera',
      website: 'https://turtlemoon.io',
      gradient: 'from-cyan-500 to-teal-600',
      logo: 'Turtlemoon.png',
    },
  ];

  const community = [
    {
      name: 'Hashgraph Online',
      role: 'Project Maintainer',
      description:
        'A consortium of leading Hashgraph organizations within the Hedera ecosystem',
      link: 'https://hashgraphonline.com',
      icon: HiUserGroup,
    },
    {
      name: 'Hedera Community',
      role: 'Ecosystem Support',
      description:
        'The broader Hedera developer community providing feedback and contributions',
      link: 'https://hedera.com',
      icon: HiAcademicCap,
    },
  ];

  return (
<<<<<<< HEAD
    <div className='flex flex-col min-h-screen bg-gray-50 dark:bg-gray-950 relative overflow-auto'>

=======
    <div className='flex flex-col h-full bg-gray-50 dark:bg-gray-950 relative overflow-y-auto'>
>>>>>>> 46d466b3
      <div className='absolute inset-0 opacity-[0.01] dark:opacity-[0.02] pointer-events-none'>
        <motion.div
          className='absolute inset-0'
          animate={{
            backgroundPosition: ['0% 0%', '100% 100%'],
          }}
          transition={{
            duration: 20,
            repeat: Infinity,
            repeatType: 'reverse',
          }}
          style={{
            backgroundImage: `repeating-linear-gradient(45deg, transparent, transparent 35px, rgba(85, 153, 254, 0.1) 35px, rgba(85, 153, 254, 0.1) 70px)`,
            backgroundSize: '200% 200%',
          }}
        />
      </div>

      <div className='min-h-screen bg-background relative'>
        <div className='container mx-auto px-6 py-8 max-w-6xl'>
<<<<<<< HEAD

          <div className='mb-8 text-center'>
=======
          <div className='mb-8'>
>>>>>>> 46d466b3
            <Typography
              variant='h1'
              className='text-3xl font-bold mb-4 bg-gradient-to-r from-[#a679f0] via-[#5599fe] to-[#48df7b] bg-clip-text text-transparent'
            >
              Acknowledgements
            </Typography>
            <Typography
              variant='body1'
              color='muted'
              className='max-w-2xl mx-auto'
            >
              HashgraphOnline is built on the shoulders of giants. We're
              grateful to the open-source community and the Hedera ecosystem for
              making this project possible.
            </Typography>
          </div>

          <motion.section
            initial={{ opacity: 0, y: 20 }}
            animate={{ opacity: 1, y: 0 }}
            transition={{ duration: 0.5, delay: 0.1 }}
            className='mb-12'
          >
            <Typography variant='h2' className='text-2xl font-bold mb-6 text-center bg-gradient-to-r from-[#a679f0] via-[#5599fe] to-[#48df7b] bg-clip-text text-transparent'>
              Core Dependencies
            </Typography>
            <div className='grid grid-cols-1 md:grid-cols-2 lg:grid-cols-4 gap-4'>
              {coreAcknowledgements.map((item, index) => (
                <motion.div
                  key={item.name}
                  initial={{ opacity: 0, scale: 0.9 }}
                  animate={{ opacity: 1, scale: 1 }}
                  transition={{ duration: 0.3, delay: index * 0.1 }}
                >
                  <Card className='p-5 hover:shadow-lg transition-all duration-300 group h-full'>
                    <div className='flex flex-col h-full items-center text-center'>
                      <div
                        className={cn(
                          'w-12 h-12 rounded-xl flex items-center justify-center shadow-md group-hover:shadow-lg transition-all duration-300 mb-3',
                          `bg-gradient-to-br ${item.gradient}`
                        )}
                      >
                        <item.icon className='w-6 h-6 text-white' />
                      </div>
                      <Typography variant='h6' className='font-bold mb-2'>
                        {item.name}
                      </Typography>
                      <Typography
                        variant='body2'
                        color='muted'
                        className='mb-3 flex-1'
                      >
                        {item.description}
                      </Typography>
                      <a
                        href={item.link}
                        target='_blank'
                        rel='noopener noreferrer'
                        className='inline-flex items-center gap-2 text-sm text-blue-500 hover:text-blue-600 transition-colors'
                      >
                        View Project{' '}
                        <HiArrowTopRightOnSquare className='w-4 h-4' />
                      </a>
                    </div>
                  </Card>
                </motion.div>
              ))}
            </div>
          </motion.section>

          <motion.section
            initial={{ opacity: 0, y: 20 }}
            animate={{ opacity: 1, y: 0 }}
            transition={{ duration: 0.5, delay: 0.2 }}
            className='mb-12'
          >
            <Typography variant='h2' className='text-2xl font-bold mb-6 text-center bg-gradient-to-r from-[#48df7b] via-[#5599fe] to-[#a679f0] bg-clip-text text-transparent'>
              Hashgraph Consensus Standards
            </Typography>
            <div className='grid grid-cols-1 md:grid-cols-2 gap-4'>
              {standards.map((standard, index) => (
                <motion.div
                  key={standard.name}
                  initial={{ opacity: 0, scale: 0.9 }}
                  animate={{ opacity: 1, scale: 1 }}
                  transition={{ duration: 0.3, delay: index * 0.1 }}
                >
                  <Card className='p-5 hover:shadow-lg transition-all duration-300'>
                    <div className='flex items-center gap-3 mb-2'>
                      <Typography
                        variant='h6'
                        className={cn('font-bold', standard.color)}
                      >
                        {standard.name}
                      </Typography>
                      <Badge variant='outline' className='text-xs'>
                        Standard
                      </Badge>
                    </div>
                    <Typography variant='body2' color='muted'>
                      {standard.description}
                    </Typography>
                  </Card>
                </motion.div>
              ))}
            </div>
          </motion.section>

          <motion.section
            initial={{ opacity: 0, y: 20 }}
            animate={{ opacity: 1, y: 0 }}
            transition={{ duration: 0.5, delay: 0.3 }}
            className='mb-12'
          >
            <Typography variant='h2' className='text-2xl font-bold mb-6 text-center bg-gradient-to-r from-[#5599fe] via-[#48df7b] to-[#a679f0] bg-clip-text text-transparent'>
              Technologies Used
            </Typography>
            <div className='grid grid-cols-1 md:grid-cols-3 gap-6'>
              {technologies.map((category, categoryIndex) => (
                <motion.div
                  key={category.category}
                  initial={{ opacity: 0, y: 20 }}
                  animate={{ opacity: 1, y: 0 }}
                  transition={{ duration: 0.3, delay: categoryIndex * 0.1 }}
                >
                  <Card className='p-5 h-full'>
                    <Typography variant='h6' className='font-bold mb-4'>
                      {category.category}
                    </Typography>
                    <div className='space-y-2'>
                      {category.items.map((item) => (
                        <div key={item.name} className='flex items-center'>
                          <Typography variant='body2'>{item.name}</Typography>
                        </div>
                      ))}
                    </div>
                  </Card>
                </motion.div>
              ))}
            </div>
          </motion.section>

          <motion.section
            initial={{ opacity: 0, y: 20 }}
            animate={{ opacity: 1, y: 0 }}
            transition={{ duration: 0.5, delay: 0.4 }}
            className='mb-12'
          >
            <Typography variant='h2' className='text-2xl font-bold mb-6 text-center bg-gradient-to-r from-[#a679f0] via-[#5599fe] to-[#48df7b] bg-clip-text text-transparent'>
              Hashgraph Online DAO Members
            </Typography>
            <Typography variant='body1' color='muted' className='mb-6 text-center max-w-3xl mx-auto'>
              The following organizations are pioneering members of the
              Hashgraph Online DAO, building the core infrastructure and
              applications that power the ecosystem.
            </Typography>
            <div className='grid grid-cols-1 md:grid-cols-2 gap-4'>
              {daoMembers.map((member, index) => (
                <motion.div
                  key={member.name}
                  initial={{ opacity: 0, scale: 0.9 }}
                  animate={{ opacity: 1, scale: 1 }}
                  transition={{ duration: 0.3, delay: index * 0.1 }}
                >
                  <Card className='p-6 hover:shadow-lg transition-all duration-300 group h-full'>
                    <div className='flex flex-col h-full'>
                      <div className='flex items-start gap-4 mb-4'>
                        <div
                          className={cn(
                            'w-12 h-12 rounded-xl flex items-center justify-center shadow-md group-hover:shadow-lg transition-all duration-300 bg-white dark:bg-gray-800 p-2'
                          )}
                        >
                          <img
                            src={daoLogos[member.logo] || getPublicAssetPath(`logos/${member.logo}`)}
                            alt={`${member.name} logo`}
                            className='w-full h-full object-contain'
                          />
                        </div>
                        <div className='flex-1 min-w-0'>
                          <Typography variant='h6' className='font-bold mb-1'>
                            {member.name}
                          </Typography>
                          <Badge variant='outline' className='text-xs'>
                            {member.specialty}
                          </Badge>
                        </div>
                      </div>
                      <Typography
                        variant='body2'
                        color='muted'
                        className='mb-4 flex-1'
                      >
                        {member.description}
                      </Typography>
                      <a
                        href={member.website}
                        target='_blank'
                        rel='noopener noreferrer'
                        className='inline-flex items-center gap-2 text-sm text-blue-500 hover:text-blue-600 transition-colors'
                      >
                        Visit Website{' '}
                        <HiArrowTopRightOnSquare className='w-4 h-4' />
                      </a>
                    </div>
                  </Card>
                </motion.div>
              ))}
            </div>
          </motion.section>

          <motion.section
            initial={{ opacity: 0, y: 20 }}
            animate={{ opacity: 1, y: 0 }}
            transition={{ duration: 0.5, delay: 0.5 }}
            className='mb-12'
          >
            <Typography variant='h2' className='text-2xl font-bold mb-6 text-center bg-gradient-to-r from-[#48df7b] via-[#a679f0] to-[#5599fe] bg-clip-text text-transparent'>
              Community & Contributors
            </Typography>
            <div className='space-y-4'>
              {community.map((item, index) => (
                <motion.div
                  key={item.name}
                  initial={{ opacity: 0, x: -20 }}
                  animate={{ opacity: 1, x: 0 }}
                  transition={{ duration: 0.3, delay: index * 0.1 }}
                >
                  <Card className='p-6 hover:shadow-lg transition-all duration-300'>
                    <div className='flex items-start gap-4'>
                      <div className='w-12 h-12 bg-gradient-to-br from-indigo-500 to-purple-600 rounded-xl flex items-center justify-center shadow-md'>
                        <item.icon className='w-6 h-6 text-white' />
                      </div>
                      <div className='flex-1'>
                        <div className='flex items-center gap-3 mb-2'>
                          <Typography variant='h6' className='font-bold'>
                            {item.name}
                          </Typography>
                          <Badge variant='secondary' className='text-xs'>
                            {item.role}
                          </Badge>
                        </div>
                        <Typography
                          variant='body2'
                          color='muted'
                          className='mb-3'
                        >
                          {item.description}
                        </Typography>
                        <a
                          href={item.link}
                          target='_blank'
                          rel='noopener noreferrer'
                          className='inline-flex items-center gap-2 text-sm text-blue-500 hover:text-blue-600 transition-colors'
                        >
                          Visit Website{' '}
                          <HiArrowTopRightOnSquare className='w-4 h-4' />
                        </a>
                      </div>
                    </div>
                  </Card>
                </motion.div>
              ))}
            </div>
          </motion.section>

          <motion.section
            initial={{ opacity: 0, y: 20 }}
            animate={{ opacity: 1, y: 0 }}
            transition={{ duration: 0.5, delay: 0.5 }}
            className='mb-12'
          >
            <Card className='p-8 bg-gradient-to-br from-gray-50 to-gray-100 dark:from-gray-900 dark:to-gray-800'>
              <div className='text-center'>
                <Typography variant='h5' className='font-bold mb-4'>
                  Open Source License
                </Typography>
                <Typography variant='body1' color='muted' className='mb-6'>
                  HashgraphOnline is released under the Apache License 2.0,
                  promoting open collaboration and innovation in the Hedera
                  ecosystem.
                </Typography>
                <div className='flex justify-center gap-4'>
                  <Button
                    variant='secondary'
                    size='sm'
                    onClick={() =>
                      window.open(
                        'https://www.apache.org/licenses/LICENSE-2.0',
                        '_blank'
                      )
                    }
                  >
                    <HiDocumentText className='w-4 h-4' />
                    View License
                  </Button>
                  <Button
                    variant='gradient'
                    size='sm'
                    onClick={() =>
                      window.open(
                        'https://github.com/hashgraph-online/conversational-agent',
                        '_blank'
                      )
                    }
                  >
                    <HiCodeBracket className='w-4 h-4' />
                    View Source
                  </Button>
                </div>
              </div>
            </Card>
          </motion.section>

          <motion.div
            initial={{ opacity: 0 }}
            animate={{ opacity: 1 }}
            transition={{ duration: 0.5, delay: 0.6 }}
            className='text-center pb-8'
          >
            <Typography variant='body2' color='muted'>
              Made with <HiHeart className='inline w-4 h-4 text-pink-500' /> by
              Hashgraph Online
            </Typography>
          </motion.div>
        </div>
      </div>
    </div>
  );
};

export default AcknowledgementsPage;<|MERGE_RESOLUTION|>--- conflicted
+++ resolved
@@ -223,12 +223,8 @@
   ];
 
   return (
-<<<<<<< HEAD
     <div className='flex flex-col min-h-screen bg-gray-50 dark:bg-gray-950 relative overflow-auto'>
 
-=======
-    <div className='flex flex-col h-full bg-gray-50 dark:bg-gray-950 relative overflow-y-auto'>
->>>>>>> 46d466b3
       <div className='absolute inset-0 opacity-[0.01] dark:opacity-[0.02] pointer-events-none'>
         <motion.div
           className='absolute inset-0'
@@ -249,12 +245,8 @@
 
       <div className='min-h-screen bg-background relative'>
         <div className='container mx-auto px-6 py-8 max-w-6xl'>
-<<<<<<< HEAD
 
           <div className='mb-8 text-center'>
-=======
-          <div className='mb-8'>
->>>>>>> 46d466b3
             <Typography
               variant='h1'
               className='text-3xl font-bold mb-4 bg-gradient-to-r from-[#a679f0] via-[#5599fe] to-[#48df7b] bg-clip-text text-transparent'
